# vim: ts=4:sw=4:expandtab

# BleachBit
# Copyright (C) 2008-2016 Andrew Ziem
# https://www.bleachbit.org
#
# This program is free software: you can redistribute it and/or modify
# it under the terms of the GNU General Public License as published by
# the Free Software Foundation, either version 3 of the License, or
# (at your option) any later version.
#
# This program is distributed in the hope that it will be useful,
# but WITHOUT ANY WARRANTY; without even the implied warranty of
# MERCHANTABILITY or FITNESS FOR A PARTICULAR PURPOSE.  See the
# GNU General Public License for more details.
#
# You should have received a copy of the GNU General Public License
# along with this program.  If not, see <http://www.gnu.org/licenses/>.


"""
Perform (or assist with) cleaning operations.
"""

from Common import _
from FileUtilities import children_in_directory, expandvars
from Options import options

import glob
import os.path
import re
import sys
import traceback
import warnings

import Command
import FileUtilities
import Memory
import Special
import Common

if 'posix' == os.name:
    import Unix
elif 'nt' == os.name:
    import Windows

<<<<<<< HEAD
=======
from Common import _, expanduser, expandvars
from FileUtilities import children_in_directory
from Options import options

>>>>>>> 7f0ca47c
# Suppress GTK warning messages while running in CLI #34
warnings.simplefilter("ignore", Warning)

try:
    import gtk
    HAVE_GTK = True
except:
    HAVE_GTK = False

# a module-level variable for holding cleaners
backends = {}


class Cleaner:

    """Base class for a cleaner"""

    def __init__(self):
        self.actions = []
        self.id = None
        self.description = None
        self.name = None
        self.options = {}
        self.running = []
        self.warnings = {}

    def add_action(self, option_id, action):
        """Register 'action' (instance of class Action) to be executed
        for ''option_id'.  The actions must implement list_files and
        other_cleanup()"""
        self.actions += ((option_id, action), )

    def add_option(self, option_id, name, description):
        """Register option (such as 'cache')"""
        self.options[option_id] = (name, description)

    def add_running(self, detection_type, pathname):
        """Add a way to detect this program is currently running"""
        self.running += ((detection_type, pathname), )

    def auto_hide(self):
        """Return boolean whether it is OK to automatically hide this
        cleaner"""
        for (option_id, __name) in self.get_options():
            try:
                for cmd in self.get_commands(option_id):
                    for dummy in cmd.execute(False):
                        return False
                for ds in self.get_deep_scan(option_id):
                    if isinstance(ds, dict):
                        return False
            except:
                Common.logger.warning('exception in auto_hide(), cleaner=%s, option=%s',
                               self.name, option_id)
                traceback.print_exc()
        return True

    def get_commands(self, option_id):
        """Get list of Command instances for option 'option_id'"""
        for action in self.actions:
            if option_id == action[0]:
                for cmd in action[1].get_commands():
                    yield cmd
        if option_id not in self.options:
            raise RuntimeError("Unknown option '%s'" % option_id)

    def get_deep_scan(self, option_id):
        """Get dictionary used to build a deep scan"""
        for action in self.actions:
            if option_id == action[0]:
                for ds in action[1].get_deep_scan():
                    yield ds
        if option_id not in self.options:
            raise RuntimeError("Unknown option '%s'" % option_id)

    def get_description(self):
        """Brief description of the cleaner"""
        return self.description

    def get_id(self):
        """Return the unique name of this cleaner"""
        return self.id

    def get_name(self):
        """Return the human name of this cleaner"""
        return self.name

    def get_option_descriptions(self):
        """Yield the names and descriptions of each option in a 2-tuple"""
        if self.options:
            for key in sorted(self.options.keys()):
                yield (self.options[key][0], self.options[key][1])

    def get_options(self):
        """Return user-configurable options in 2-tuple (id, name)"""
        if self.options:
            for key in sorted(self.options.keys()):
                yield (key, self.options[key][0])

    def get_warning(self, option_id):
        """Return a warning as string."""
        if option_id in self.warnings:
            return self.warnings[option_id]
        else:
            return None

    def is_running(self):
        """Return whether the program is currently running"""
        for running in self.running:
            test = running[0]
            pathname = running[1]
            if 'exe' == test and 'posix' == os.name:
                if Unix.is_running(pathname):
                    Common.logger.debug("process '%s' is running", pathname)
                    return True
            elif 'exe' == test and 'nt' == os.name:
                if Windows.is_process_running(pathname):
                    Common.logger.debug("process '%s' is running", pathname)
                    return True
            elif 'pathname' == test:
                expanded = expanduser(expandvars(pathname))
                for globbed in glob.iglob(expanded):
                    if os.path.exists(globbed):
                        logger.debug("file '%s' exists indicating '%s' is running", self.name)
                        return True
            else:
                raise RuntimeError(
                    "Unknown running-detection test '%s'" % test)
        return False

    def is_usable(self):
        """Return whether the cleaner is usable (has actions)"""
        return len(self.actions) > 0

    def set_warning(self, option_id, description):
        """Set a warning to be displayed when option is selected interactively"""
        self.warnings[option_id] = description


class Firefox(Cleaner):

    """Mozilla Firefox"""

    def __init__(self):
        Cleaner.__init__(self)
        self.add_option('backup', _('Backup files'), _(
            'Delete the backup files'))
        self.add_option('cache', _('Cache'), _(
            'Delete the web cache, which reduces time to display revisited pages'))
        self.add_option('cookies', _('Cookies'), _(
            'Delete cookies, which contain information such as web site preferences, authentication, and tracking identification'))
        self.add_option(
            'crash_reports', _('Crash reports'), _('Delete the files'))
        # TRANSLATORS: DOM = Document Object Model.
        self.add_option('dom', _('DOM Storage'), _('Delete HTML5 cookies'))
        self.add_option('download_history', _(
            'Download history'), _('List of files downloaded'))
        self.add_option('forms', _('Form history'), _(
            'A history of forms entered in web sites and in the Search bar'))
        self.add_option('session_restore', _('Session restore'), _(
            'Loads the initial session after the browser closes or crashes'))
        self.add_option('site_preferences', _(
            'Site preferences'), _('Settings for individual sites'))
        self.add_option('passwords', _('Passwords'), _(
            'A database of usernames and passwords as well as a list of sites that should not store passwords'))
        self.set_warning(
            'passwords', _('This option will delete your saved passwords.'))
        self.add_option(
            'url_history', _('URL history'), _('List of visited web pages'))
        self.add_option('vacuum', _('Vacuum'), _(
            'Clean database fragmentation to reduce space and improve speed without removing any data'))

        if 'posix' == os.name:
            self.profile_dir = "~/.mozilla/firefox*/*.default*/"
            self.add_running('exe', 'firefox')
            self.add_running('exe', 'firefox-bin')
            self.add_running('pathname', self.profile_dir + 'lock')
        elif 'nt' == os.name:
            self.profile_dir = "$USERPROFILE\\Application Data\\Mozilla\\Firefox\\Profiles\\*.default*\\"
            self.add_running('exe', 'firefox.exe')

        self.description = _("Web browser")
        self.id = 'firefox'
        self.name = "Firefox"

    def get_commands(self, option_id):
        files = []
        # backup files
        if 'backup' == option_id:
            bookmark_bu_dir = os.path.join(self.profile_dir, 'bookmarkbackups')
            files += FileUtilities.expand_glob_join(bookmark_bu_dir, "*.json")
            files += FileUtilities.expand_glob_join(
                bookmark_bu_dir, "*.jsonlz4")
        # browser cache
        cache_base = None
        if 'posix' == os.name:
            cache_base = self.profile_dir
        elif 'nt' == os.name:
            cache_base = "$localappdata\\Mozilla\\Firefox\\Profiles\\*.default*"
        if 'cache' == option_id:
            dirs = FileUtilities.expand_glob_join(cache_base, "Cache*")
            dirs += FileUtilities.expand_glob_join(cache_base, "OfflineCache")
            if 'nt' == os.name:
                dirs += FileUtilities.expand_glob_join(
                    cache_base, "jumpListCache")  # Windows 8
            if 'posix' == os.name:
                # This path is whitelisted under the System - Cache cleaner,
                # so it can be cleaned here.
                dirs += [expanduser('~/.cache/mozilla')]
            for dirname in dirs:
                for filename in children_in_directory(dirname, False):
                    yield Command.Delete(filename)
            # Necko Predictive Network Actions
            # https://wiki.mozilla.org/Privacy/Reviews/Necko
            files += FileUtilities.expand_glob_join(
                self.profile_dir, "netpredictions.sqlite")
        # cookies
        if 'cookies' == option_id:
            files += FileUtilities.expand_glob_join(
                self.profile_dir, "cookies.txt")
            files += FileUtilities.expand_glob_join(
                self.profile_dir, "cookies.sqlite")
        # crash reports
        if 'posix' == os.name:
            crashdir = expanduser("~/.mozilla/firefox/Crash Reports")
        if 'nt' == os.name:
            crashdir = expandvars(
                "$USERPROFILE\\Application Data\\Mozilla\\Firefox\\Crash Reports")
        if 'crash_reports' == option_id:
            for filename in children_in_directory(crashdir, False):
                files += [filename]
            files += FileUtilities.expand_glob_join(
                self.profile_dir, "minidumps/*.dmp")
        # DOM storage
        if 'dom' == option_id:
            files += FileUtilities.expand_glob_join(
                self.profile_dir, "webappsstore.sqlite")

        # download history
        if 'download_history' == option_id:
            # Firefox version 1
            files += FileUtilities.expand_glob_join(
                self.profile_dir, "downloads.rdf")
            # Firefox version 3
            files += FileUtilities.expand_glob_join(
                self.profile_dir, "downloads.sqlite")
        # forms
        if 'forms' == option_id:
            files += FileUtilities.expand_glob_join(
                self.profile_dir, "formhistory.dat")
            files += FileUtilities.expand_glob_join(
                self.profile_dir, "formhistory.sqlite")
        # passwords
        if 'passwords' == option_id:
            # http://kb.mozillazine.org/Password_Manager
            files += FileUtilities.expand_glob_join(
                self.profile_dir, "signons.txt")
            files += FileUtilities.expand_glob_join(
                self.profile_dir, "signons[2-3].txt")
            files += FileUtilities.expand_glob_join(
                self.profile_dir, "signons.sqlite")
            files += FileUtilities.expand_glob_join(
                self.profile_dir, "logins.json")
        # session restore
        if 'session_restore' == option_id:
            # Names include sessionstore.js, sessionstore.bak,
            # sessionstore.bak-20140715214327, sessionstore-1.js
            files += FileUtilities.expand_glob_join(
                self.profile_dir, "sessionstore*.js")
            files += FileUtilities.expand_glob_join(
                self.profile_dir, "sessionstore.bak*")
            ss_bu_dir = os.path.join(self.profile_dir, 'sessionstore-backups')
            files += FileUtilities.expand_glob_join(
                ss_bu_dir, 'previous.js')
            files += FileUtilities.expand_glob_join(
                ss_bu_dir, 'upgrade.js-20*')
            files += FileUtilities.expand_glob_join(
                ss_bu_dir, 'recovery.js')
            files += FileUtilities.expand_glob_join(
                ss_bu_dir, 'recovery.bak')
        # site-specific preferences
        if 'site_preferences' == option_id:
            files += FileUtilities.expand_glob_join(
                self.profile_dir, "content-prefs.sqlite")

        # URL history
        if 'url_history' == option_id:
            # Firefox version 1
            files += FileUtilities.expand_glob_join(
                self.profile_dir, "history.dat")
            # Firefox 21 on Windows
            if 'nt' == os.name:
                files += FileUtilities.expand_glob_join(
                    cache_base, "thumbnails/*.png")
            # see also function other_cleanup()
        # finish
        for filename in files:
            yield Command.Delete(filename)

        # URL history
        if 'url_history' == option_id:
            for path in FileUtilities.expand_glob_join(self.profile_dir, "places.sqlite"):
                yield Command.Function(path,
                                       Special.delete_mozilla_url_history,
                                       _('Delete the usage history'))

        # vacuum
        if 'vacuum' == option_id:
            paths = []
            paths += FileUtilities.expand_glob_join(
                self.profile_dir, "*.sqlite")
            if not cache_base == self.profile_dir:
                paths += FileUtilities.expand_glob_join(cache_base, "*.sqlite")
            for path in paths:
                yield Command.Function(path,
                                       FileUtilities.vacuum_sqlite3, _("Vacuum"))


class OpenOfficeOrg(Cleaner):

    """Delete OpenOffice.org cache"""

    def __init__(self):
        Cleaner.__init__(self)
        self.options = {}
        self.add_option('cache', _('Cache'), _('Delete the cache'))
        self.add_option('recent_documents', _('Most recently used'), _(
            "Delete the list of recently used documents"))
        self.id = 'openofficeorg'
        self.name = 'OpenOffice.org'
        self.description = _("Office suite")

        # reference: http://katana.oooninja.com/w/editions_of_openoffice.org
        if 'posix' == os.name:
            self.prefixes = ["~/.ooo-2.0", "~/.openoffice.org2",
                             "~/.openoffice.org2.0", "~/.openoffice.org/3"]
            self.prefixes += ["~/.ooo-dev3"]
        if 'nt' == os.name:
            self.prefixes = [
                "$APPDATA\\OpenOffice.org\\3", "$APPDATA\\OpenOffice.org2"]

    def get_commands(self, option_id):
        # paths for which to run expand_glob_join
        egj = []
        if 'recent_documents' == option_id:
            egj.append(
                "user/registry/data/org/openoffice/Office/Histories.xcu")
            egj.append(
                "user/registry/cache/org.openoffice.Office.Histories.dat")

        if 'recent_documents' == option_id and not 'cache' == option_id:
            egj.append("user/registry/cache/org.openoffice.Office.Common.dat")

        for egj_ in egj:
            for prefix in self.prefixes:
                for path in FileUtilities.expand_glob_join(prefix, egj_):
                    if 'nt' == os.name:
                        path = os.path.normpath(path)
                    if os.path.lexists(path):
                        yield Command.Delete(path)

        if 'cache' == option_id:
            dirs = []
            for prefix in self.prefixes:
                dirs += FileUtilities.expand_glob_join(
                    prefix, "user/registry/cache/")
            for dirname in dirs:
                if 'nt' == os.name:
                    dirname = os.path.normpath(dirname)
                for filename in children_in_directory(dirname, False):
                    yield Command.Delete(filename)

        if 'recent_documents' == option_id:
            for prefix in self.prefixes:
                for path in FileUtilities.expand_glob_join(prefix, "user/registry/data/org/openoffice/Office/Common.xcu"):
                    if os.path.lexists(path):
                        yield Command.Function(path,
                                               Special.delete_ooo_history,
                                               _('Delete the usage history'))
                # ~/.openoffice.org/3/user/registrymodifications.xcu
                #       Apache OpenOffice.org 3.4.1 from openoffice.org on Ubuntu 13.04
                # %AppData%\OpenOffice.org\3\user\registrymodifications.xcu
                # Apache OpenOffice.org 3.4.1 from openoffice.org on Windows XP
                for path in FileUtilities.expand_glob_join(prefix, "user/registrymodifications.xcu"):
                    if os.path.lexists(path):
                        yield Command.Function(path,
                                               Special.delete_office_registrymodifications,
                                               _('Delete the usage history'))


class System(Cleaner):

    """Clean the system in general"""

    def __init__(self):
        Cleaner.__init__(self)

        #
        # options for Linux and BSD
        #
        if 'posix' == os.name:
            # TRANSLATORS: desktop entries are .desktop files in Linux that
            # make up the application menu (the menu that shows BleachBit,
            # Firefox, and others.  The .desktop files also associate file
            # types, so clicking on an .html file in Nautilus brings up
            # Firefox.
            # More information:
            # http://standards.freedesktop.org/menu-spec/latest/index.html#introduction
            self.add_option('desktop_entry', _('Broken desktop files'), _(
                'Delete broken application menu entries and file associations'))
            self.add_option('cache', _('Cache'), _('Delete the cache'))
            # TRANSLATORS: Localizations are files supporting specific
            # languages, so applications appear in Spanish, etc.
            self.add_option('localizations', _('Localizations'), _(
                'Delete files for unwanted languages'))
            self.set_warning(
                'localizations', _("Configure this option in the preferences."))
            # TRANSLATORS: 'Rotated logs' refers to old system log files.
            # Linux systems often have a scheduled job to rotate the logs
            # which means compress all except the newest log and then delete
            # the oldest log.  You could translate this 'old logs.'
            self.add_option(
                'rotated_logs', _('Rotated logs'), _('Delete old system logs'))
            self.add_option('recent_documents', _('Recent documents list'), _(
                'Delete the list of recently used documents'))
            self.add_option('trash', _('Trash'), _('Empty the trash'))

        #
        # options just for Linux
        #
        if sys.platform.startswith('linux'):
            self.add_option('memory', _('Memory'),
                            # TRANSLATORS: 'free' means 'unallocated'
                            _('Wipe the swap and free memory'))
            self.set_warning(
                'memory', _('This option is experimental and may cause system problems.'))

        #
        # options just for Microsoft Windows
        #
        if 'nt' == os.name:
            self.add_option('logs', _('Logs'), _('Delete the logs'))
            self.add_option(
                'memory_dump', _('Memory dump'), _('Delete the file memory.dmp'))
            self.add_option('muicache', 'MUICache', _('Delete the cache'))
            # TRANSLATORS: Prefetch is Microsoft Windows jargon.
            self.add_option('prefetch', _('Prefetch'), _('Delete the cache'))
            self.add_option(
                'recycle_bin', _('Recycle bin'), _('Empty the recycle bin'))
            # TRANSLATORS: 'Update' is a noun, and 'Update uninstallers' is an option to delete
            # the uninstallers for software updates.
            self.add_option('updates', _('Update uninstallers'), _(
                'Delete uninstallers for Microsoft updates including hotfixes, service packs, and Internet Explorer updates'))

        #
        # options for GTK+
        #

        if HAVE_GTK:
            self.add_option('clipboard', _('Clipboard'), _(
                'The desktop environment\'s clipboard used for copy and paste operations'))

        #
        # options common to all platforms
        #
        # TRANSLATORS: "Custom" is an option allowing the user to specify which
        # files and folders will be erased.
        self.add_option('custom', _('Custom'), _(
            'Delete user-specified files and folders'))
        # TRANSLATORS: 'free' means 'unallocated'
        self.add_option('free_disk_space', _('Free disk space'),
                        # TRANSLATORS: 'free' means 'unallocated'
                        _('Overwrite free disk space to hide deleted files'))
        self.set_warning('free_disk_space', _('This option is very slow.'))
        self.add_option(
            'tmp', _('Temporary files'), _('Delete the temporary files'))

        self.description = _("The system in general")
        self.id = 'system'
        self.name = _("System")

    def get_commands(self, option_id):
        # This variable will collect fully expanded file names, and
        # at the end of this function, they will be checked they exist
        # and processed through Command.Delete().
        files = []

        # cache
        if 'posix' == os.name and 'cache' == option_id:
            dirname = expanduser("~/.cache/")
            for filename in children_in_directory(dirname, True):
                if self.whitelisted(filename):
                    continue
                files += [filename]

        # custom
        if 'custom' == option_id:
            for (c_type, c_path) in options.get_custom_paths():
                if 'file' == c_type:
                    files += [c_path]
                elif 'folder' == c_type:
                    files += [c_path]
                    for path in children_in_directory(c_path, True):
                        files += [path]
                else:
                    raise RuntimeError(
                        'custom folder has invalid type %s' % c_type)

        # menu
        menu_dirs = ['~/.local/share/applications',
                     '~/.config/autostart',
                     '~/.gnome/apps/',
                     '~/.gnome2/panel2.d/default/launchers',
                     '~/.gnome2/vfolders/applications/',
                     '~/.kde/share/apps/RecentDocuments/',
                     '~/.kde/share/mimelnk',
                     '~/.kde/share/mimelnk/application/ram.desktop',
                     '~/.kde2/share/mimelnk/application/',
                     '~/.kde2/share/applnk']

        if 'posix' == os.name and 'desktop_entry' == option_id:
            for dirname in menu_dirs:
                for filename in [fn for fn in children_in_directory(dirname, False)
                                 if fn.endswith('.desktop')]:
                    if Unix.is_broken_xdg_desktop(filename):
                        yield Command.Delete(filename)

        # unwanted locales
        if 'posix' == os.name and 'localizations' == option_id:
            for path in Unix.locales.localization_paths(locales_to_keep=options.get_languages()):
                if os.path.isdir(path):
                    for f in FileUtilities.children_in_directory(path, True):
                        yield Command.Delete(f)
                yield Command.Delete(path)

        # Windows logs
        if 'nt' == os.name and 'logs' == option_id:
            paths = (
                '$ALLUSERSPROFILE\\Application Data\\Microsoft\\Dr Watson\\*.log',
                '$ALLUSERSPROFILE\\Application Data\\Microsoft\\Dr Watson\\user.dmp',
                '$LocalAppData\\Microsoft\\Windows\\WER\\ReportArchive\\*\\*',
                '$LocalAppData\\Microsoft\\Windows\WER\\ReportQueue\\*\\*',
                '$programdata\\Microsoft\\Windows\\WER\\ReportArchive\\*\\*',
                '$programdata\\Microsoft\\Windows\\WER\\ReportQueue\\*\\*',
                '$localappdata\\Microsoft\\Internet Explorer\\brndlog.bak',
                '$localappdata\\Microsoft\\Internet Explorer\\brndlog.txt',
                '$windir\\*.log',
                '$windir\\imsins.BAK',
                '$windir\\OEWABLog.txt',
                '$windir\\SchedLgU.txt',
                '$windir\\ntbtlog.txt',
                '$windir\\setuplog.txt',
                '$windir\\REGLOCS.OLD',
                '$windir\\Debug\\*.log',
                '$windir\\Debug\\Setup\\UpdSh.log',
                '$windir\\Debug\\UserMode\\*.log',
                '$windir\\Debug\\UserMode\\ChkAcc.bak',
                '$windir\\Debug\\UserMode\\userenv.bak',
                '$windir\\Microsoft.NET\Framework\*\*.log',
                '$windir\\pchealth\\helpctr\\Logs\\hcupdate.log',
                '$windir\\security\\logs\\*.log',
                '$windir\\security\\logs\\*.old',
                '$windir\\SoftwareDistribution\\*.log',
                '$windir\\SoftwareDistribution\\DataStore\\Logs\\*',
                '$windir\\system32\\TZLog.log',
                '$windir\\system32\\config\\systemprofile\\Application Data\\Microsoft\\Internet Explorer\\brndlog.bak',
                '$windir\\system32\\config\\systemprofile\\Application Data\\Microsoft\\Internet Explorer\\brndlog.txt',
                '$windir\\system32\\LogFiles\\AIT\\AitEventLog.etl.???',
                '$windir\\system32\\LogFiles\\Firewall\\pfirewall.log*',
                '$windir\\system32\\LogFiles\\Scm\\SCM.EVM*',
                '$windir\\system32\\LogFiles\\WMI\\Terminal*.etl',
                '$windir\\system32\\LogFiles\\WMI\\RTBackup\EtwRT.*etl',
                '$windir\\system32\\wbem\\Logs\\*.lo_',
                '$windir\\system32\\wbem\\Logs\\*.log', )

            for path in paths:
                expanded = expandvars(path)
                for globbed in glob.iglob(expanded):
                    files += [globbed]

        # memory
        if sys.platform.startswith('linux') and 'memory' == option_id:
            yield Command.Function(None, Memory.wipe_memory, _('Memory'))

        # memory dump
        # how to manually create this file
        # http://www.pctools.com/guides/registry/detail/856/
        if 'nt' == os.name and 'memory_dump' == option_id:
            fname = expandvars('$windir\\memory.dmp')
            if os.path.exists(fname):
                files += [fname]
            for fname in glob.iglob(expandvars('$windir\\Minidump\\*.dmp')):
                files += [fname]

        # most recently used documents list
        if 'posix' == os.name and 'recent_documents' == option_id:
            files += [expanduser("~/.recently-used")]
            # GNOME 2.26 (as seen on Ubuntu 9.04) will retain the list
            # in memory if it is simply deleted, so it must be shredded
            # (or at least truncated).
            #
            # GNOME 2.28.1 (Ubuntu 9.10) and 2.30 (10.04) do not re-read
            # the file after truncation, but do re-read it after
            # shredding.
            #
            # https://bugzilla.gnome.org/show_bug.cgi?id=591404
            for pathname in ["~/.recently-used.xbel", "~/.local/share/recently-used.xbel"]:
                pathname = expanduser(pathname)
                if os.path.lexists(pathname):
                    yield Command.Shred(pathname)
                    if HAVE_GTK:
                        gtk.RecentManager().purge_items()

        if 'posix' == os.name and 'rotated_logs' == option_id:
            for path in Unix.rotated_logs():
                yield Command.Delete(path)

        # temporary files
        if 'posix' == os.name and 'tmp' == option_id:
            dirnames = ['/tmp', '/var/tmp']
            for dirname in dirnames:
                for path in children_in_directory(dirname, True):
                    is_open = FileUtilities.openfiles.is_open(path)
                    ok = not is_open and os.path.isfile(path) and \
                        not os.path.islink(path) and \
                        FileUtilities.ego_owner(path) and \
                        not self.whitelisted(path)
                    if ok:
                        yield Command.Delete(path)

        # temporary files
        if 'nt' == os.name and 'tmp' == option_id:
            dirname = expandvars(
                "$USERPROFILE\\Local Settings\\Temp\\")
            # whitelist the folder %TEMP%\Low but not its contents
            # https://bugs.launchpad.net/bleachbit/+bug/1421726
            low = os.path.join(dirname, 'low').lower()
            for filename in children_in_directory(dirname, True):
                if not low == filename.lower():
                    yield Command.Delete(filename)
            dirname = expandvars("$windir\\temp\\")
            for filename in children_in_directory(dirname, True):
                yield Command.Delete(filename)

        # trash
        if 'posix' == os.name and 'trash' == option_id:
            dirname = expanduser("~/.Trash")
            for filename in children_in_directory(dirname, False):
                yield Command.Delete(filename)
            # fixme http://www.ramendik.ru/docs/trashspec.html
            # http://standards.freedesktop.org/basedir-spec/basedir-spec-0.6.html
            # ~/.local/share/Trash
            # * GNOME 2.22, Fedora 9
            # * KDE 4.1.3, Ubuntu 8.10
            dirname = expanduser("~/.local/share/Trash/files")
            for filename in children_in_directory(dirname, True):
                yield Command.Delete(filename)
            dirname = expanduser("~/.local/share/Trash/info")
            for filename in children_in_directory(dirname, True):
                yield Command.Delete(filename)
            dirname = expanduser("~/.local/share/Trash/expunged")
            # desrt@irc.gimpnet.org tells me that the trash
            # backend puts files in here temporary, but in some situations
            # the files are stuck.
            for filename in children_in_directory(dirname, True):
                yield Command.Delete(filename)

        # clipboard
        if HAVE_GTK and 'clipboard' == option_id:
            def clear_clipboard():
                gtk.gdk.threads_enter()
                clipboard = gtk.clipboard_get()
                clipboard.set_text("")
                gtk.gdk.threads_leave()
                return 0
            yield Command.Function(None, clear_clipboard, _('Clipboard'))

        # overwrite free space
        shred_drives = options.get_list('shred_drives')
        if 'free_disk_space' == option_id and shred_drives:
            for pathname in shred_drives:
                # TRANSLATORS: 'Free' means 'unallocated.'
                # %s expands to a path such as C:\ or /tmp/
                display = _("Overwrite free disk space %s") % pathname

                def wipe_path_func():
                    for ret in FileUtilities.wipe_path(pathname, idle=True):
                        # Yield control to GTK idle because this process
                        # is very slow.  Also display progress.
                        yield ret
                    yield 0
                yield Command.Function(None, wipe_path_func, display)

        # MUICache
        if 'nt' == os.name and 'muicache' == option_id:
            keys = (
                'HKCU\\Software\\Microsoft\\Windows\\ShellNoRoam\\MUICache',
                'HKCU\\Software\\Classes\\Local Settings\\Software\\Microsoft\\Windows\\Shell\\MuiCache')
            for key in keys:
                yield Command.Winreg(key, None)

        # prefetch
        if 'nt' == os.name and 'prefetch' == option_id:
            for path in glob.iglob(expandvars('$windir\\Prefetch\\*.pf')):
                yield Command.Delete(path)

        # recycle bin
        if 'nt' == os.name and 'recycle_bin' == option_id:
            # This method allows shredding
            for path in Windows.get_recycle_bin():
                yield Command.Delete(path)
            # If there were any files deleted, Windows XP will show the
            # wrong icon for the recycle bin indicating it is not empty.
            # The icon will be incorrect until logging in to Windows again
            # or until it is emptied using the Windows API call for emptying
            # the recycle bin.

            # Windows 10 refreshes the recycle bin icon when the user
            # opens the recycle bin folder.

            # This is a hack to refresh the icon.
<<<<<<< HEAD
            import tempfile
            tmpdir = tempfile.mkdtemp()
            Windows.move_to_recycle_bin(tmpdir)
            try:
                Windows.empty_recycle_bin(None, True)
            except:
                logger.info('error in empty_recycle_bin()', exc_info=True)
=======
            def empty_recycle_bin_func():
                import tempfile
                tmpdir = tempfile.mkdtemp()
                Windows.move_to_recycle_bin(tmpdir)
                try:
                    Windows.empty_recycle_bin(None, True)
                except:
                    logger = logging.getLogger(__name__)
                    logger.info('error in empty_recycle_bin()', exc_info=True)
                yield 0
            # Using the Function Command prevents emptying the recycle bin
            # when in preview mode.
            yield Command.Function(None, empty_recycle_bin_func, _('Empty the recycle bin'))
>>>>>>> 7f0ca47c

        # Windows Updates
        if 'nt' == os.name and 'updates' == option_id:
            for wu in Windows.delete_updates():
                yield wu

        # return queued files
        for filename in files:
            if os.path.lexists(filename):
                yield Command.Delete(filename)

    def whitelisted(self, pathname):
        """Return boolean whether file is whitelisted"""
        regexes = [
            '^/tmp/.X0-lock$',
            '^/tmp/.truecrypt_aux_mnt.*/(control|volume)$',
            '^/tmp/.vbox-[^/]+-ipc/lock$',
            '^/tmp/.wine-[0-9]+/server-.*/lock$',
            '^/tmp/gconfd-[^/]+/lock/ior$',
            '^/tmp/fsa/',  # fsarchiver
            '^/tmp/kde-',
            '^/tmp/kdesudo-',
            '^/tmp/ksocket-',
            '^/tmp/orbit-[^/]+/bonobo-activation-register[a-z0-9-]*.lock$',
            '^/tmp/orbit-[^/]+/bonobo-activation-server-[a-z0-9-]*ior$',
            '^/tmp/pulse-[^/]+/pid$',
<<<<<<< HEAD
            '^/var/tmp/kdecache-',
            '^' + os.path.expanduser('~/.cache/wallpaper/'),
            # Clean Firefox cache from Firefox cleaner (LP#1295826)
            '^' + os.path.expanduser('~/.cache/mozilla'),
            # Clean Google Chrome cache from Google Chrome cleaner (LP#656104)
            '^' + os.path.expanduser('~/.cache/google-chrome'),
            '^' + os.path.expanduser('~/.cache/gnome-control-center/'),
            # iBus Pinyin
            # https://bugs.launchpad.net/bleachbit/+bug/1538919
            '^' + os.path.expanduser('~/.cache/ibus/')]
=======
            '^/var/tmp/kdecache-']
        regexes.append('^' + expanduser('~/.cache/wallpaper/'))
        # Clean Firefox cache from Firefox cleaner (LP#1295826)
        regexes.append('^' + expanduser('~/.cache/mozilla'))
        # Clean Google Chrome cache from Google Chrome cleaner (LP#656104)
        regexes.append('^' + expanduser('~/.cache/google-chrome'))
        regexes.append('^' + expanduser('~/.cache/gnome-control-center/'))
        # iBus Pinyin
        # https://bugs.launchpad.net/bleachbit/+bug/1538919
        regexes.append('^' + expanduser('~/.cache/ibus/'))
>>>>>>> 7f0ca47c
        for regex in regexes:
            if re.match(regex, pathname) is not None:
                return True
        return False


def register_cleaners():
    """Register all known cleaners: system, CleanerML, and Winapp2"""
    global backends

    # wipe out any registrations
    # Because this is a global variable, cannot use backends = {}
    backends.clear()

    # initialize "hard coded" (non-CleanerML) backends
    backends["firefox"] = Firefox()
    backends["openofficeorg"] = OpenOfficeOrg()
    backends["system"] = System()

    # register CleanerML cleaners
    import CleanerML
    CleanerML.load_cleaners()

    # register Winapp2.ini cleaners
    if 'nt' == os.name:
        import Winapp
        Winapp.load_cleaners()


def create_simple_cleaner(paths):
    """Shred arbitrary files (used in CLI and GUI)"""
    cleaner = Cleaner()
    cleaner.add_option(option_id='files', name='', description='')
    cleaner.name = _("System")  # shows up in progress bar

    import Action

    class CustomFileAction(Action.ActionProvider):
        action_key = '__customfileaction'

        def get_commands(self):
            for path in paths:
                if not isinstance(path, (str, unicode)):
                    raise RuntimeError(
                        'expected path as string but got %s' % str(path))
                if not os.path.isabs(path):
                    path = os.path.abspath(path)
                if os.path.isdir(path):
                    for child in children_in_directory(path, True):
                        yield Command.Shred(child)
                    yield Command.Shred(path)
                else:
                    yield Command.Shred(path)
    provider = CustomFileAction(None)
    cleaner.add_action('files', provider)
    return cleaner


def create_wipe_cleaner(path):
    """Wipe free disk space of arbitrary paths (used in GUI)"""
    cleaner = Cleaner()
    cleaner.add_option(
        option_id='free_disk_space', name='', description='')
    cleaner.name = ''

    # create a temporary cleaner object
    display = _("Overwrite free disk space %s") % path

    def wipe_path_func():
        for ret in FileUtilities.wipe_path(path, idle=True):
            yield ret
        yield 0

    import Action

    class CustomWipeAction(Action.ActionProvider):
        action_key = '__customwipeaction'

        def get_commands(self):
            yield Command.Function(None, wipe_path_func, display)
    provider = CustomWipeAction(None)
    cleaner.add_action('free_disk_space', provider)
    return cleaner<|MERGE_RESOLUTION|>--- conflicted
+++ resolved
@@ -22,8 +22,8 @@
 Perform (or assist with) cleaning operations.
 """
 
-from Common import _
-from FileUtilities import children_in_directory, expandvars
+from Common import _, expanduser, expandvars
+from FileUtilities import children_in_directory
 from Options import options
 
 import glob
@@ -44,13 +44,6 @@
 elif 'nt' == os.name:
     import Windows
 
-<<<<<<< HEAD
-=======
-from Common import _, expanduser, expandvars
-from FileUtilities import children_in_directory
-from Options import options
-
->>>>>>> 7f0ca47c
 # Suppress GTK warning messages while running in CLI #34
 warnings.simplefilter("ignore", Warning)
 
@@ -772,15 +765,6 @@
             # opens the recycle bin folder.
 
             # This is a hack to refresh the icon.
-<<<<<<< HEAD
-            import tempfile
-            tmpdir = tempfile.mkdtemp()
-            Windows.move_to_recycle_bin(tmpdir)
-            try:
-                Windows.empty_recycle_bin(None, True)
-            except:
-                logger.info('error in empty_recycle_bin()', exc_info=True)
-=======
             def empty_recycle_bin_func():
                 import tempfile
                 tmpdir = tempfile.mkdtemp()
@@ -788,13 +772,11 @@
                 try:
                     Windows.empty_recycle_bin(None, True)
                 except:
-                    logger = logging.getLogger(__name__)
                     logger.info('error in empty_recycle_bin()', exc_info=True)
                 yield 0
             # Using the Function Command prevents emptying the recycle bin
             # when in preview mode.
             yield Command.Function(None, empty_recycle_bin_func, _('Empty the recycle bin'))
->>>>>>> 7f0ca47c
 
         # Windows Updates
         if 'nt' == os.name and 'updates' == option_id:
@@ -821,29 +803,16 @@
             '^/tmp/orbit-[^/]+/bonobo-activation-register[a-z0-9-]*.lock$',
             '^/tmp/orbit-[^/]+/bonobo-activation-server-[a-z0-9-]*ior$',
             '^/tmp/pulse-[^/]+/pid$',
-<<<<<<< HEAD
             '^/var/tmp/kdecache-',
-            '^' + os.path.expanduser('~/.cache/wallpaper/'),
+            '^' + expanduser('~/.cache/wallpaper/'),
             # Clean Firefox cache from Firefox cleaner (LP#1295826)
-            '^' + os.path.expanduser('~/.cache/mozilla'),
+            '^' + expanduser('~/.cache/mozilla'),
             # Clean Google Chrome cache from Google Chrome cleaner (LP#656104)
-            '^' + os.path.expanduser('~/.cache/google-chrome'),
-            '^' + os.path.expanduser('~/.cache/gnome-control-center/'),
+            '^' + expanduser('~/.cache/google-chrome'),
+            '^' + expanduser('~/.cache/gnome-control-center/'),
             # iBus Pinyin
             # https://bugs.launchpad.net/bleachbit/+bug/1538919
-            '^' + os.path.expanduser('~/.cache/ibus/')]
-=======
-            '^/var/tmp/kdecache-']
-        regexes.append('^' + expanduser('~/.cache/wallpaper/'))
-        # Clean Firefox cache from Firefox cleaner (LP#1295826)
-        regexes.append('^' + expanduser('~/.cache/mozilla'))
-        # Clean Google Chrome cache from Google Chrome cleaner (LP#656104)
-        regexes.append('^' + expanduser('~/.cache/google-chrome'))
-        regexes.append('^' + expanduser('~/.cache/gnome-control-center/'))
-        # iBus Pinyin
-        # https://bugs.launchpad.net/bleachbit/+bug/1538919
-        regexes.append('^' + expanduser('~/.cache/ibus/'))
->>>>>>> 7f0ca47c
+            '^' + expanduser('~/.cache/ibus/')]
         for regex in regexes:
             if re.match(regex, pathname) is not None:
                 return True
