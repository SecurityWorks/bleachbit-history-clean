# vim: ts=4:sw=4:expandtab

# BleachBit
# Copyright (C) 2008-2018 Andrew Ziem
# https://www.bleachbit.org
#
# This program is free software: you can redistribute it and/or modify
# it under the terms of the GNU General Public License as published by
# the Free Software Foundation, either version 3 of the License, or
# (at your option) any later version.
#
# This program is distributed in the hope that it will be useful,
# but WITHOUT ANY WARRANTY; without even the implied warranty of
# MERCHANTABILITY or FITNESS FOR A PARTICULAR PURPOSE.  See the
# GNU General Public License for more details.
#
# You should have received a copy of the GNU General Public License
# along with this program.  If not, see <http://www.gnu.org/licenses/>.


"""
Perform (or assist with) cleaning operations.
"""

from __future__ import absolute_import, print_function

from bleachbit import _, expanduser, expandvars
from bleachbit.FileUtilities import children_in_directory
from bleachbit.Options import options
from bleachbit import Command, FileUtilities, Memory, Special

import glob
try:
    from bleachbit.GuiBasic import Gtk, Gdk
    HAVE_GTK = True
except:
    HAVE_GTK = False
import logging
import os.path
import re
import sys

if 'posix' == os.name:
    from bleachbit import Unix
elif 'nt' == os.name:
    from bleachbit import Windows

<<<<<<< HEAD
# Suppress GTK warning messages while running in CLI #34
warnings.simplefilter("ignore", Warning)

try:
    import gtk
    HAVE_GTK = True
except ImportError:
    HAVE_GTK = False

=======
>>>>>>> 826dde6b
# a module-level variable for holding cleaners
backends = {}


class Cleaner:

    """Base class for a cleaner"""

    def __init__(self):
        self.actions = []
        self.id = None
        self.description = None
        self.name = None
        self.options = {}
        self.running = []
        self.warnings = {}

    def add_action(self, option_id, action):
        """Register 'action' (instance of class Action) to be executed
        for ''option_id'.  The actions must implement list_files and
        other_cleanup()"""
        self.actions += ((option_id, action), )

    def add_option(self, option_id, name, description):
        """Register option (such as 'cache')"""
        self.options[option_id] = (name, description)

    def add_running(self, detection_type, pathname):
        """Add a way to detect this program is currently running"""
        self.running += ((detection_type, pathname), )

    def auto_hide(self):
        """Return boolean whether it is OK to automatically hide this
        cleaner"""
        for (option_id, __name) in self.get_options():
            try:
                for cmd in self.get_commands(option_id):
                    for dummy in cmd.execute(False):
                        return False
                for ds in self.get_deep_scan(option_id):
                    if isinstance(ds, dict):
                        return False
            except Exception:
                logger = logging.getLogger(__name__)
                logger.exception('exception in auto_hide(), cleaner=%s, option=%s',
                                 self.name, option_id)
        return True

    def get_commands(self, option_id):
        """Get list of Command instances for option 'option_id'"""
        for action in self.actions:
            if option_id == action[0]:
                for cmd in action[1].get_commands():
                    yield cmd
        if option_id not in self.options:
            raise RuntimeError("Unknown option '%s'" % option_id)

    def get_deep_scan(self, option_id):
        """Get dictionary used to build a deep scan"""
        for action in self.actions:
            if option_id == action[0]:
                for ds in action[1].get_deep_scan():
                    yield ds
        if option_id not in self.options:
            raise RuntimeError("Unknown option '%s'" % option_id)

    def get_description(self):
        """Brief description of the cleaner"""
        return self.description

    def get_id(self):
        """Return the unique name of this cleaner"""
        return self.id

    def get_name(self):
        """Return the human name of this cleaner"""
        return self.name

    def get_option_descriptions(self):
        """Yield the names and descriptions of each option in a 2-tuple"""
        if self.options:
            for key in sorted(self.options.keys()):
                yield (self.options[key][0], self.options[key][1])

    def get_options(self):
        """Return user-configurable options in 2-tuple (id, name)"""
        if self.options:
            for key in sorted(self.options.keys()):
                yield (key, self.options[key][0])

    def get_warning(self, option_id):
        """Return a warning as string."""
        if option_id in self.warnings:
            return self.warnings[option_id]
        else:
            return None

    def is_running(self):
        """Return whether the program is currently running"""
        logger = logging.getLogger(__name__)
        for running in self.running:
            test = running[0]
            pathname = running[1]
            if 'exe' == test and 'posix' == os.name:
                if Unix.is_running(pathname):
                    logger.debug("process '%s' is running", pathname)
                    return True
            elif 'exe' == test and 'nt' == os.name:
                if Windows.is_process_running(pathname):
                    logger.debug("process '%s' is running", pathname)
                    return True
            elif 'pathname' == test:
                expanded = expanduser(expandvars(pathname))
                for globbed in glob.iglob(expanded):
                    if os.path.exists(globbed):
                        logger.debug(
                            "file '%s' exists indicating '%s' is running", globbed, self.name)
                        return True
            else:
                raise RuntimeError(
                    "Unknown running-detection test '%s'" % test)
        return False

    def is_usable(self):
        """Return whether the cleaner is usable (has actions)"""
        return len(self.actions) > 0

    def set_warning(self, option_id, description):
        """Set a warning to be displayed when option is selected interactively"""
        self.warnings[option_id] = description


class Firefox(Cleaner):

    """Mozilla Firefox"""

    def __init__(self):
        Cleaner.__init__(self)
        self.add_option('backup', _('Backup files'), _(
            'Delete the backup files'))
        self.add_option('cache', _('Cache'), _(
            'Delete the web cache, which reduces time to display revisited pages'))
        self.add_option('cookies', _('Cookies'), _(
            'Delete cookies, which contain information such as web site preferences, authentication, and tracking identification'))
        self.add_option(
            'crash_reports', _('Crash reports'), _('Delete the files'))
        # TRANSLATORS: DOM = Document Object Model.
        self.add_option('dom', _('DOM Storage'), _('Delete HTML5 cookies'))
        self.add_option('download_history', _(
            'Download history'), _('List of files downloaded'))
        self.add_option('forms', _('Form history'), _(
            'A history of forms entered in web sites and in the Search bar'))
        self.add_option('session_restore', _('Session restore'), _(
            'Loads the initial session after the browser closes or crashes'))
        self.add_option('site_preferences', _(
            'Site preferences'), _('Settings for individual sites'))
        self.add_option('passwords', _('Passwords'), _(
            'A database of usernames and passwords as well as a list of sites that should not store passwords'))
        self.set_warning(
            'passwords', _('This option will delete your saved passwords.'))
        self.add_option(
            'url_history', _('URL history'), _('List of visited web pages'))
        self.add_option('vacuum', _('Vacuum'), _(
            'Clean database fragmentation to reduce space and improve speed without removing any data'))

        if 'posix' == os.name:
            self.profile_dir = "~/.mozilla/firefox*/*.default*/"
            self.add_running('exe', 'firefox')
            self.add_running('exe', 'firefox-bin')
            self.add_running('pathname', self.profile_dir + 'lock')
        elif 'nt' == os.name:
            self.profile_dir = "%APPDATA%\\Mozilla\\Firefox\\Profiles\\*.default*\\"
            self.add_running('exe', 'firefox.exe')

        self.description = _("Web browser")
        self.id = 'firefox'
        self.name = "Firefox"

    def get_commands(self, option_id):
        files = []
        # backup files
        if 'backup' == option_id:
            bookmark_bu_dir = os.path.join(self.profile_dir, 'bookmarkbackups')
            files += FileUtilities.expand_glob_join(bookmark_bu_dir, "*.json")
            files += FileUtilities.expand_glob_join(
                bookmark_bu_dir, "*.jsonlz4")
        # browser cache
        cache_base = None
        if 'posix' == os.name:
            cache_base = self.profile_dir
        elif 'nt' == os.name:
            cache_base = "$localappdata\\Mozilla\\Firefox\\Profiles\\*.default*"
        if 'cache' == option_id:
            dirs = FileUtilities.expand_glob_join(cache_base, "Cache*")
            dirs += FileUtilities.expand_glob_join(cache_base, "OfflineCache")
            if 'nt' == os.name:
                dirs += FileUtilities.expand_glob_join(
                    cache_base, "jumpListCache")  # Windows 8
            if 'posix' == os.name:
                # This path is whitelisted under the System - Cache cleaner,
                # so it can be cleaned here.
                dirs += [expanduser('~/.cache/mozilla')]
            for dirname in dirs:
                for filename in children_in_directory(dirname, False):
                    yield Command.Delete(filename)
            # Necko Predictive Network Actions
            # https://wiki.mozilla.org/Privacy/Reviews/Necko
            files += FileUtilities.expand_glob_join(
                self.profile_dir, "netpredictions.sqlite")
        # cookies
        if 'cookies' == option_id:
            files += FileUtilities.expand_glob_join(
                self.profile_dir, "cookies.txt")
            files += FileUtilities.expand_glob_join(
                self.profile_dir, "cookies.sqlite")
        # crash reports
        if 'posix' == os.name:
            crashdir = expanduser("~/.mozilla/firefox/Crash Reports")
        if 'nt' == os.name:
            crashdir = expandvars(
                "$USERPROFILE\\Application Data\\Mozilla\\Firefox\\Crash Reports")
        if 'crash_reports' == option_id:
            for filename in children_in_directory(crashdir, False):
                files += [filename]
            files += FileUtilities.expand_glob_join(
                self.profile_dir, "minidumps/*.dmp")
        # DOM storage
        if 'dom' == option_id:
            files += FileUtilities.expand_glob_join(
                self.profile_dir, "webappsstore.sqlite")

        # download history
        if 'download_history' == option_id:
            # Firefox version 1
            files += FileUtilities.expand_glob_join(
                self.profile_dir, "downloads.rdf")
            # Firefox version 3
            files += FileUtilities.expand_glob_join(
                self.profile_dir, "downloads.sqlite")
        # forms
        if 'forms' == option_id:
            files += FileUtilities.expand_glob_join(
                self.profile_dir, "formhistory.dat")
            files += FileUtilities.expand_glob_join(
                self.profile_dir, "formhistory.sqlite")
        # passwords
        if 'passwords' == option_id:
            # http://kb.mozillazine.org/Password_Manager
            files += FileUtilities.expand_glob_join(
                self.profile_dir, "signons.txt")
            files += FileUtilities.expand_glob_join(
                self.profile_dir, "signons[2-3].txt")
            files += FileUtilities.expand_glob_join(
                self.profile_dir, "signons.sqlite")
            files += FileUtilities.expand_glob_join(
                self.profile_dir, "logins.json")
        # session restore
        if 'session_restore' == option_id:
            # Names include sessionstore.js, sessionstore.bak,
            # sessionstore.bak-20140715214327, sessionstore-1.js
            files += FileUtilities.expand_glob_join(
                self.profile_dir, "sessionstore*.js")
            files += FileUtilities.expand_glob_join(
                self.profile_dir, "sessionstore.bak*")
            ss_bu_dir = os.path.join(self.profile_dir, 'sessionstore-backups')
            files += FileUtilities.expand_glob_join(
                ss_bu_dir, 'previous.js')
            files += FileUtilities.expand_glob_join(
                ss_bu_dir, 'upgrade.js-20*')
            files += FileUtilities.expand_glob_join(
                ss_bu_dir, 'recovery.js')
            files += FileUtilities.expand_glob_join(
                ss_bu_dir, 'recovery.bak')
        # site-specific preferences
        if 'site_preferences' == option_id:
            files += FileUtilities.expand_glob_join(
                self.profile_dir, "content-prefs.sqlite")

        # URL history
        if 'url_history' == option_id:
            # Firefox version 1
            files += FileUtilities.expand_glob_join(
                self.profile_dir, "history.dat")
            # Firefox 21 on Windows
            if 'nt' == os.name:
                files += FileUtilities.expand_glob_join(
                    cache_base, "thumbnails/*.png")
            # see also function other_cleanup()
        # finish
        for filename in files:
            yield Command.Delete(filename)

        # URL history
        if 'url_history' == option_id:
            for path in FileUtilities.expand_glob_join(self.profile_dir, "places.sqlite"):
                yield Command.Function(path,
                                       Special.delete_mozilla_url_history,
                                       _('Delete the usage history'))

        # vacuum
        if 'vacuum' == option_id:
            paths = []
            paths += FileUtilities.expand_glob_join(
                self.profile_dir, "*.sqlite")
            if not cache_base == self.profile_dir:
                paths += FileUtilities.expand_glob_join(cache_base, "*.sqlite")
            for path in paths:
                yield Command.Function(path,
                                       FileUtilities.vacuum_sqlite3, _("Vacuum"))


class OpenOfficeOrg(Cleaner):

    """Delete OpenOffice.org cache"""

    def __init__(self):
        Cleaner.__init__(self)
        self.options = {}
        self.add_option('cache', _('Cache'), _('Delete the cache'))
        self.add_option('recent_documents', _('Most recently used'), _(
            "Delete the list of recently used documents"))
        self.id = 'openofficeorg'
        self.name = 'OpenOffice.org'
        self.description = _("Office suite")

        # reference: http://katana.oooninja.com/w/editions_of_openoffice.org
        if 'posix' == os.name:
            self.prefixes = ["~/.ooo-2.0", "~/.openoffice.org2",
                             "~/.openoffice.org2.0", "~/.openoffice.org/3"]
            self.prefixes += ["~/.ooo-dev3"]
        if 'nt' == os.name:
            self.prefixes = [
                "$APPDATA\\OpenOffice.org\\3", "$APPDATA\\OpenOffice.org2"]

    def get_commands(self, option_id):
        # paths for which to run expand_glob_join
        egj = []
        if 'recent_documents' == option_id:
            egj.append(
                "user/registry/data/org/openoffice/Office/Histories.xcu")
            egj.append(
                "user/registry/cache/org.openoffice.Office.Histories.dat")

        if 'recent_documents' == option_id and not 'cache' == option_id:
            egj.append("user/registry/cache/org.openoffice.Office.Common.dat")

        for egj_ in egj:
            for prefix in self.prefixes:
                for path in FileUtilities.expand_glob_join(prefix, egj_):
                    if 'nt' == os.name:
                        path = os.path.normpath(path)
                    if os.path.lexists(path):
                        yield Command.Delete(path)

        if 'cache' == option_id:
            dirs = []
            for prefix in self.prefixes:
                dirs += FileUtilities.expand_glob_join(
                    prefix, "user/registry/cache/")
            for dirname in dirs:
                if 'nt' == os.name:
                    dirname = os.path.normpath(dirname)
                for filename in children_in_directory(dirname, False):
                    yield Command.Delete(filename)

        if 'recent_documents' == option_id:
            for prefix in self.prefixes:
                for path in FileUtilities.expand_glob_join(prefix, "user/registry/data/org/openoffice/Office/Common.xcu"):
                    if os.path.lexists(path):
                        yield Command.Function(path,
                                               Special.delete_ooo_history,
                                               _('Delete the usage history'))
                # ~/.openoffice.org/3/user/registrymodifications.xcu
                #       Apache OpenOffice.org 3.4.1 from openoffice.org on Ubuntu 13.04
                # %AppData%\OpenOffice.org\3\user\registrymodifications.xcu
                # Apache OpenOffice.org 3.4.1 from openoffice.org on Windows XP
                for path in FileUtilities.expand_glob_join(prefix, "user/registrymodifications.xcu"):
                    if os.path.lexists(path):
                        yield Command.Function(path,
                                               Special.delete_office_registrymodifications,
                                               _('Delete the usage history'))


class System(Cleaner):

    """Clean the system in general"""

    def __init__(self):
        Cleaner.__init__(self)

        #
        # options for Linux and BSD
        #
        if 'posix' == os.name:
            # TRANSLATORS: desktop entries are .desktop files in Linux that
            # make up the application menu (the menu that shows BleachBit,
            # Firefox, and others.  The .desktop files also associate file
            # types, so clicking on an .html file in Nautilus brings up
            # Firefox.
            # More information:
            # http://standards.freedesktop.org/menu-spec/latest/index.html#introduction
            self.add_option('desktop_entry', _('Broken desktop files'), _(
                'Delete broken application menu entries and file associations'))
            self.add_option('cache', _('Cache'), _('Delete the cache'))
            # TRANSLATORS: Localizations are files supporting specific
            # languages, so applications appear in Spanish, etc.
            self.add_option('localizations', _('Localizations'), _(
                'Delete files for unwanted languages'))
            self.set_warning(
                'localizations', _("Configure this option in the preferences."))
            # TRANSLATORS: 'Rotated logs' refers to old system log files.
            # Linux systems often have a scheduled job to rotate the logs
            # which means compress all except the newest log and then delete
            # the oldest log.  You could translate this 'old logs.'
            self.add_option(
                'rotated_logs', _('Rotated logs'), _('Delete old system logs'))
            self.add_option('recent_documents', _('Recent documents list'), _(
                'Delete the list of recently used documents'))
            self.add_option('trash', _('Trash'), _('Empty the trash'))

        #
        # options just for Linux
        #
        if sys.platform.startswith('linux'):
            self.add_option('memory', _('Memory'),
                            # TRANSLATORS: 'free' means 'unallocated'
                            _('Wipe the swap and free memory'))
            self.set_warning(
                'memory', _('This option is experimental and may cause system problems.'))

        #
        # options just for Microsoft Windows
        #
        if 'nt' == os.name:
            self.add_option('logs', _('Logs'), _('Delete the logs'))
            self.add_option(
                'memory_dump', _('Memory dump'), _('Delete the file memory.dmp'))
            self.add_option('muicache', 'MUICache', _('Delete the cache'))
            # TRANSLATORS: Prefetch is Microsoft Windows jargon.
            self.add_option('prefetch', _('Prefetch'), _('Delete the cache'))
            self.add_option(
                'recycle_bin', _('Recycle bin'), _('Empty the recycle bin'))
            # TRANSLATORS: 'Update' is a noun, and 'Update uninstallers' is an option to delete
            # the uninstallers for software updates.
            self.add_option('updates', _('Update uninstallers'), _(
                'Delete uninstallers for Microsoft updates including hotfixes, service packs, and Internet Explorer updates'))

        #
        # options for GTK+
        #

        if HAVE_GTK:
            self.add_option('clipboard', _('Clipboard'), _(
                'The desktop environment\'s clipboard used for copy and paste operations'))

        #
        # options common to all platforms
        #
        # TRANSLATORS: "Custom" is an option allowing the user to specify which
        # files and folders will be erased.
        self.add_option('custom', _('Custom'), _(
            'Delete user-specified files and folders'))
        # TRANSLATORS: 'free' means 'unallocated'
        self.add_option('free_disk_space', _('Free disk space'),
                        # TRANSLATORS: 'free' means 'unallocated'
                        _('Overwrite free disk space to hide deleted files'))
        self.set_warning('free_disk_space', _('This option is very slow.'))
        self.add_option(
            'tmp', _('Temporary files'), _('Delete the temporary files'))

        self.description = _("The system in general")
        self.id = 'system'
        self.name = _("System")

    def get_commands(self, option_id):
        # This variable will collect fully expanded file names, and
        # at the end of this function, they will be checked they exist
        # and processed through Command.Delete().
        files = []

        # cache
        if 'posix' == os.name and 'cache' == option_id:
            dirname = expanduser("~/.cache/")
            for filename in children_in_directory(dirname, True):
                if self.whitelisted(filename):
                    continue
                files += [filename]

        # custom
        if 'custom' == option_id:
            for (c_type, c_path) in options.get_custom_paths():
                if 'file' == c_type:
                    files += [c_path]
                elif 'folder' == c_type:
                    files += [c_path]
                    for path in children_in_directory(c_path, True):
                        files += [path]
                else:
                    raise RuntimeError(
                        'custom folder has invalid type %s' % c_type)

        # menu
        menu_dirs = ['~/.local/share/applications',
                     '~/.config/autostart',
                     '~/.gnome/apps/',
                     '~/.gnome2/panel2.d/default/launchers',
                     '~/.gnome2/vfolders/applications/',
                     '~/.kde/share/apps/RecentDocuments/',
                     '~/.kde/share/mimelnk',
                     '~/.kde/share/mimelnk/application/ram.desktop',
                     '~/.kde2/share/mimelnk/application/',
                     '~/.kde2/share/applnk']

        if 'posix' == os.name and 'desktop_entry' == option_id:
            for dirname in menu_dirs:
                for filename in [fn for fn in children_in_directory(dirname, False)
                                 if fn.endswith('.desktop')]:
                    if Unix.is_broken_xdg_desktop(filename):
                        yield Command.Delete(filename)

        # unwanted locales
        if 'posix' == os.name and 'localizations' == option_id:
            for path in Unix.locales.localization_paths(locales_to_keep=options.get_languages()):
                if os.path.isdir(path):
                    for f in FileUtilities.children_in_directory(path, True):
                        yield Command.Delete(f)
                yield Command.Delete(path)

        # Windows logs
        if 'nt' == os.name and 'logs' == option_id:
            paths = (
                '$ALLUSERSPROFILE\\Application Data\\Microsoft\\Dr Watson\\*.log',
                '$ALLUSERSPROFILE\\Application Data\\Microsoft\\Dr Watson\\user.dmp',
                '$LocalAppData\\Microsoft\\Windows\\WER\\ReportArchive\\*\\*',
                '$LocalAppData\\Microsoft\\Windows\WER\\ReportQueue\\*\\*',
                '$programdata\\Microsoft\\Windows\\WER\\ReportArchive\\*\\*',
                '$programdata\\Microsoft\\Windows\\WER\\ReportQueue\\*\\*',
                '$localappdata\\Microsoft\\Internet Explorer\\brndlog.bak',
                '$localappdata\\Microsoft\\Internet Explorer\\brndlog.txt',
                '$windir\\*.log',
                '$windir\\imsins.BAK',
                '$windir\\OEWABLog.txt',
                '$windir\\SchedLgU.txt',
                '$windir\\ntbtlog.txt',
                '$windir\\setuplog.txt',
                '$windir\\REGLOCS.OLD',
                '$windir\\Debug\\*.log',
                '$windir\\Debug\\Setup\\UpdSh.log',
                '$windir\\Debug\\UserMode\\*.log',
                '$windir\\Debug\\UserMode\\ChkAcc.bak',
                '$windir\\Debug\\UserMode\\userenv.bak',
                '$windir\\Microsoft.NET\Framework\*\*.log',
                '$windir\\pchealth\\helpctr\\Logs\\hcupdate.log',
                '$windir\\security\\logs\\*.log',
                '$windir\\security\\logs\\*.old',
                '$windir\\SoftwareDistribution\\*.log',
                '$windir\\SoftwareDistribution\\DataStore\\Logs\\*',
                '$windir\\system32\\TZLog.log',
                '$windir\\system32\\config\\systemprofile\\Application Data\\Microsoft\\Internet Explorer\\brndlog.bak',
                '$windir\\system32\\config\\systemprofile\\Application Data\\Microsoft\\Internet Explorer\\brndlog.txt',
                '$windir\\system32\\LogFiles\\AIT\\AitEventLog.etl.???',
                '$windir\\system32\\LogFiles\\Firewall\\pfirewall.log*',
                '$windir\\system32\\LogFiles\\Scm\\SCM.EVM*',
                '$windir\\system32\\LogFiles\\WMI\\Terminal*.etl',
                '$windir\\system32\\LogFiles\\WMI\\RTBackup\EtwRT.*etl',
                '$windir\\system32\\wbem\\Logs\\*.lo_',
                '$windir\\system32\\wbem\\Logs\\*.log', )

            for path in paths:
                expanded = expandvars(path)
                for globbed in glob.iglob(expanded):
                    files += [globbed]

        # memory
        if sys.platform.startswith('linux') and 'memory' == option_id:
            yield Command.Function(None, Memory.wipe_memory, _('Memory'))

        # memory dump
        # how to manually create this file
        # http://www.pctools.com/guides/registry/detail/856/
        if 'nt' == os.name and 'memory_dump' == option_id:
            fname = expandvars('$windir\\memory.dmp')
            if os.path.exists(fname):
                files += [fname]
            for fname in glob.iglob(expandvars('$windir\\Minidump\\*.dmp')):
                files += [fname]

        # most recently used documents list
        if 'posix' == os.name and 'recent_documents' == option_id:
            files += [expanduser("~/.recently-used")]
            # GNOME 2.26 (as seen on Ubuntu 9.04) will retain the list
            # in memory if it is simply deleted, so it must be shredded
            # (or at least truncated).
            #
            # GNOME 2.28.1 (Ubuntu 9.10) and 2.30 (10.04) do not re-read
            # the file after truncation, but do re-read it after
            # shredding.
            #
            # https://bugzilla.gnome.org/show_bug.cgi?id=591404

            def gtk_purge_items():
                """Purge GTK items"""
                Gtk.RecentManager().purge_items()
                yield 0

            for pathname in ["~/.recently-used.xbel", "~/.local/share/recently-used.xbel"]:
                pathname = expanduser(pathname)
                if os.path.lexists(pathname):
                    yield Command.Shred(pathname)
            if HAVE_GTK:
                # Use the Function to skip when in preview mode
                yield Command.Function(None, gtk_purge_items, _('Recent documents list'))

        if 'posix' == os.name and 'rotated_logs' == option_id:
            for path in Unix.rotated_logs():
                yield Command.Delete(path)

        # temporary files
        if 'posix' == os.name and 'tmp' == option_id:
            dirnames = ['/tmp', '/var/tmp']
            for dirname in dirnames:
                for path in children_in_directory(dirname, True):
                    is_open = FileUtilities.openfiles.is_open(path)
                    ok = not is_open and os.path.isfile(path) and \
                        not os.path.islink(path) and \
                        FileUtilities.ego_owner(path) and \
                        not self.whitelisted(path)
                    if ok:
                        yield Command.Delete(path)

        # temporary files
        if 'nt' == os.name and 'tmp' == option_id:
            dirname1 = expandvars(
                "$USERPROFILE\\Local Settings\\Temp\\")
            dirname2 = expandvars(r'%temp%')
            dirname3 = expandvars("%windir%\\temp\\")
            dirnames = []
            if Windows.get_windows_version() >= 6.0:
                # Windows Vista or later
                dirnames.append(dirname2)
            else:
                # Windows XP
                dirnames.append(dirname1)
            dirnames.append(dirname3)
            # whitelist the folder %TEMP%\Low but not its contents
            # https://bugs.launchpad.net/bleachbit/+bug/1421726
            for dirname in dirnames:
                low = os.path.join(dirname, 'low').lower()
                for filename in children_in_directory(dirname, True):
                    if not low == filename.lower():
                        yield Command.Delete(filename)

        # trash
        if 'posix' == os.name and 'trash' == option_id:
            dirname = expanduser("~/.Trash")
            for filename in children_in_directory(dirname, False):
                yield Command.Delete(filename)
            # fixme http://www.ramendik.ru/docs/trashspec.html
            # http://standards.freedesktop.org/basedir-spec/basedir-spec-0.6.html
            # ~/.local/share/Trash
            # * GNOME 2.22, Fedora 9
            # * KDE 4.1.3, Ubuntu 8.10
            dirname = expanduser("~/.local/share/Trash/files")
            for filename in children_in_directory(dirname, True):
                yield Command.Delete(filename)
            dirname = expanduser("~/.local/share/Trash/info")
            for filename in children_in_directory(dirname, True):
                yield Command.Delete(filename)
            dirname = expanduser("~/.local/share/Trash/expunged")
            # desrt@irc.gimpnet.org tells me that the trash
            # backend puts files in here temporary, but in some situations
            # the files are stuck.
            for filename in children_in_directory(dirname, True):
                yield Command.Delete(filename)

        # clipboard
        if HAVE_GTK and 'clipboard' == option_id:
            def clear_clipboard():
                clipboard = Gtk.Clipboard.get(Gdk.SELECTION_CLIPBOARD)
                clipboard.clear()
                return 0
            yield Command.Function(None, clear_clipboard, _('Clipboard'))

        # overwrite free space
        shred_drives = options.get_list('shred_drives')
        if 'free_disk_space' == option_id and shred_drives:
            for pathname in shred_drives:
                # TRANSLATORS: 'Free' means 'unallocated.'
                # %s expands to a path such as C:\ or /tmp/
                display = _("Overwrite free disk space %s") % pathname

                def wipe_path_func():
                    for ret in FileUtilities.wipe_path(pathname, idle=True):
                        # Yield control to GTK idle because this process
                        # is very slow.  Also display progress.
                        yield ret
                    yield 0
                yield Command.Function(None, wipe_path_func, display)

        # MUICache
        if 'nt' == os.name and 'muicache' == option_id:
            keys = (
                'HKCU\\Software\\Microsoft\\Windows\\ShellNoRoam\\MUICache',
                'HKCU\\Software\\Classes\\Local Settings\\Software\\Microsoft\\Windows\\Shell\\MuiCache')
            for key in keys:
                yield Command.Winreg(key, None)

        # prefetch
        if 'nt' == os.name and 'prefetch' == option_id:
            for path in glob.iglob(expandvars('$windir\\Prefetch\\*.pf')):
                yield Command.Delete(path)

        # recycle bin
        if 'nt' == os.name and 'recycle_bin' == option_id:
            # This method allows shredding
            recycled_any = False
            for path in Windows.get_recycle_bin():
                recycled_any = True
                yield Command.Delete(path)
            # If there were any files deleted, Windows XP will show the
            # wrong icon for the recycle bin indicating it is not empty.
            # The icon will be incorrect until logging in to Windows again
            # or until it is emptied using the Windows API call for emptying
            # the recycle bin.

            # Windows 10 refreshes the recycle bin icon when the user
            # opens the recycle bin folder.

            # This is a hack to refresh the icon.
            def empty_recycle_bin_func():
                import tempfile
                tmpdir = tempfile.mkdtemp()
                Windows.move_to_recycle_bin(tmpdir)
                try:
                    Windows.empty_recycle_bin(None, True)
                except:
                    logging.getLogger(__name__).info('error in empty_recycle_bin()', exc_info=True)
                yield 0
            # Using the Function Command prevents emptying the recycle bin
            # when in preview mode.
            if recycled_any:
                yield Command.Function(None, empty_recycle_bin_func, _('Empty the recycle bin'))

        # Windows Updates
        if 'nt' == os.name and 'updates' == option_id:
            for wu in Windows.delete_updates():
                yield wu

        # return queued files
        for filename in files:
            if os.path.lexists(filename):
                yield Command.Delete(filename)

    def whitelisted(self, pathname):
        """Return boolean whether file is whitelisted"""
        regexes = [
            '^/tmp/.X0-lock$',
            '^/tmp/.truecrypt_aux_mnt.*/(control|volume)$',
            '^/tmp/.vbox-[^/]+-ipc/lock$',
            '^/tmp/.wine-[0-9]+/server-.*/lock$',
            '^/tmp/gconfd-[^/]+/lock/ior$',
            '^/tmp/fsa/',  # fsarchiver
            '^/tmp/kde-',
            '^/tmp/kdesudo-',
            '^/tmp/ksocket-',
            '^/tmp/orbit-[^/]+/bonobo-activation-register[a-z0-9-]*.lock$',
            '^/tmp/orbit-[^/]+/bonobo-activation-server-[a-z0-9-]*ior$',
            '^/tmp/pulse-[^/]+/pid$',
            '^/var/tmp/kdecache-',
            '^' + expanduser('~/.cache/wallpaper/'),
            # Clean Firefox cache from Firefox cleaner (LP#1295826)
            '^' + expanduser('~/.cache/mozilla'),
            # Clean Google Chrome cache from Google Chrome cleaner (LP#656104)
            '^' + expanduser('~/.cache/google-chrome'),
            '^' + expanduser('~/.cache/gnome-control-center/'),
            # iBus Pinyin
            # https://bugs.launchpad.net/bleachbit/+bug/1538919
            '^' + expanduser('~/.cache/ibus/'),
            # Linux Bluetooth daemon obexd
            '^' + expanduser('~/.cache/obexd/')]
        for regex in regexes:
            if re.match(regex, pathname) is not None:
                return True
        return False


def register_cleaners():
    """Register all known cleaners: system, CleanerML, and Winapp2"""
    global backends

    # wipe out any registrations
    # Because this is a global variable, cannot use backends = {}
    backends.clear()

    # initialize "hard coded" (non-CleanerML) backends
    backends["firefox"] = Firefox()
    backends["openofficeorg"] = OpenOfficeOrg()
    backends["system"] = System()

    # register CleanerML cleaners
    from bleachbit import CleanerML
    CleanerML.load_cleaners()

    # register Winapp2.ini cleaners
    if 'nt' == os.name:
        from bleachbit import Winapp
        Winapp.load_cleaners()


def create_simple_cleaner(paths):
    """Shred arbitrary files (used in CLI and GUI)"""
    cleaner = Cleaner()
    cleaner.add_option(option_id='files', name='', description='')
    cleaner.name = _("System")  # shows up in progress bar

    from bleachbit import Action

    class CustomFileAction(Action.ActionProvider):
        action_key = '__customfileaction'

        def get_commands(self):
            for path in paths:
                if not isinstance(path, (str, unicode)):
                    raise RuntimeError(
                        'expected path as string but got %s' % str(path))
                if not os.path.isabs(path):
                    path = os.path.abspath(path)
                if os.path.isdir(path):
                    for child in children_in_directory(path, True):
                        yield Command.Shred(child)
                    yield Command.Shred(path)
                else:
                    yield Command.Shred(path)
    provider = CustomFileAction(None)
    cleaner.add_action('files', provider)
    return cleaner


def create_wipe_cleaner(path):
    """Wipe free disk space of arbitrary paths (used in GUI)"""
    cleaner = Cleaner()
    cleaner.add_option(
        option_id='free_disk_space', name='', description='')
    cleaner.name = ''

    # create a temporary cleaner object
    display = _("Overwrite free disk space %s") % path

    def wipe_path_func():
        for ret in FileUtilities.wipe_path(path, idle=True):
            yield ret
        yield 0

    from bleachbit import Action

    class CustomWipeAction(Action.ActionProvider):
        action_key = '__customwipeaction'

        def get_commands(self):
            yield Command.Function(None, wipe_path_func, display)
    provider = CustomWipeAction(None)
    cleaner.add_action('free_disk_space', provider)
    return cleaner<|MERGE_RESOLUTION|>--- conflicted
+++ resolved
@@ -45,18 +45,6 @@
 elif 'nt' == os.name:
     from bleachbit import Windows
 
-<<<<<<< HEAD
-# Suppress GTK warning messages while running in CLI #34
-warnings.simplefilter("ignore", Warning)
-
-try:
-    import gtk
-    HAVE_GTK = True
-except ImportError:
-    HAVE_GTK = False
-
-=======
->>>>>>> 826dde6b
 # a module-level variable for holding cleaners
 backends = {}
 
